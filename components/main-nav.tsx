"use client"

import * as React from "react"
import Link from "next/link"
import { motion } from "framer-motion"
import { cn } from "@/lib/utils"
import {
  NavigationMenu,
  NavigationMenuContent,
  NavigationMenuItem,
  NavigationMenuLink,
  NavigationMenuList,
  NavigationMenuTrigger,
} from "@/components/ui/navigation-menu"
import { 
  MessageSquare, 
  Music, 
  FileAudio,
  FileVideo2, 
  FileImage, 
  Wand2,
  ImageMinus,
  Scissors,
  PaintBucket,
  ArchiveRestore,
  Layers,
  Sparkles,
  ChevronDown,
  BrushIcon,
  Mic
} from "lucide-react"
import Image from "next/image"
import { UsageProgress } from "./usage-progress"
import { tools } from "@/constants"

// Инструменты для видео-креаторов
const videoCreatorTools = tools.filter(tool => tool.professions.includes('video'))

// Инструменты для цифровых художников
const digitalArtistTools = tools.filter(tool => tool.professions.includes('art'))

// Инструменты для музыкантов
const musicianTools = tools.filter(tool => tool.professions.includes('music'))

// Инструменты для контент-креаторов
const contentCreatorTools = tools.filter(tool => tool.professions.includes('content'))

// Общие инструменты
const commonTools = tools.filter(tool => tool.professions.includes('all'))

export function MainNav({ initialUsedGenerations, initialAvailableGenerations }: { initialUsedGenerations: number, initialAvailableGenerations: number }) {
  return (
    <div className="flex items-center justify-between w-full">
      <div className="flex items-center gap-8">
        <Link href="/dashboard" className="hidden items-center space-x-2 md:flex">
          <Image src="/logo.png" alt="Neuvisia Logo" width={150} height={50} />
        </Link>

        <NavigationMenu>
          <NavigationMenuList className="space-x-1">
            <NavigationMenuItem>
              <NavigationMenuTrigger className="bg-transparent hover:bg-violet-900/40 focus:bg-violet-900/40 data-[state=open]:bg-violet-900/40 text-white hover:text-violet-200">
                <FileVideo2 className="mr-2 h-4 w-4 text-violet-400" />
                Video Creators
<<<<<<< HEAD
=======
                <ChevronDown className="h-3 w-3 ml-1 text-violet-400" />
>>>>>>> 54304016
              </NavigationMenuTrigger>
              <NavigationMenuContent className="bg-gray-900/90 backdrop-blur-xl border border-violet-500/20 rounded-xl overflow-hidden">
                <ul className="grid w-[400px] gap-3 p-4 md:w-[500px] md:grid-cols-2 lg:w-[600px]">
                  {videoCreatorTools.map((item) => (
                    <ListItem
                      key={item.id}
                      id={item.id}
                      title={item.label}
                      href={item.href}
                      icon={item.icon}
                      color="text-violet-300"
                      bgColor="bg-violet-500/20"
                    >
                      {item.description}
                    </ListItem>
                  ))}
                </ul>
              </NavigationMenuContent>
            </NavigationMenuItem>

            <NavigationMenuItem>
              <NavigationMenuTrigger className="bg-transparent hover:bg-pink-900/40 focus:bg-pink-900/40 data-[state=open]:bg-pink-900/40 text-white hover:text-pink-200">
                <BrushIcon className="mr-2 h-4 w-4 text-pink-400" />
                Digital Artists
<<<<<<< HEAD
=======
                <ChevronDown className="h-3 w-3 ml-1 text-pink-400" />
>>>>>>> 54304016
              </NavigationMenuTrigger>
              <NavigationMenuContent className="bg-gray-900/90 backdrop-blur-xl border border-pink-500/20 rounded-xl overflow-hidden">
                <ul className="grid w-[400px] gap-3 p-4 md:w-[500px] md:grid-cols-2 lg:w-[600px]">
                  {digitalArtistTools.map((item) => (
                    <ListItem
                      key={item.id}
                      id={item.id}
                      title={item.label}
                      href={item.href}
                      icon={item.icon}
                      color="text-pink-300"
                      bgColor="bg-pink-500/20"
                    >
                      {item.description}
                    </ListItem>
                  ))}
                </ul>
              </NavigationMenuContent>
            </NavigationMenuItem>

            <NavigationMenuItem>
              <NavigationMenuTrigger className="bg-transparent hover:bg-blue-900/40 focus:bg-blue-900/40 data-[state=open]:bg-blue-900/40 text-white hover:text-blue-200">
                <FileAudio className="mr-2 h-4 w-4 text-blue-400" />
                Musicians
<<<<<<< HEAD
=======
                <ChevronDown className="h-3 w-3 ml-1 text-blue-400" />
>>>>>>> 54304016
              </NavigationMenuTrigger>
              <NavigationMenuContent className="bg-gray-900/90 backdrop-blur-xl border border-blue-500/20 rounded-xl overflow-hidden">
                <ul className="grid w-[400px] gap-3 p-4 md:w-[500px] md:grid-cols-2 lg:w-[600px]">
                  {musicianTools.map((item) => (
                    <ListItem
                      key={item.id}
                      id={item.id}
                      title={item.label}
                      href={item.href}
                      icon={item.icon}
                      color="text-blue-300"
                      bgColor="bg-blue-500/20"
                    >
                      {item.description}
                    </ListItem>
                  ))}
                </ul>
              </NavigationMenuContent>
            </NavigationMenuItem>

            <NavigationMenuItem>
              <NavigationMenuTrigger className="bg-transparent hover:bg-emerald-900/40 focus:bg-emerald-900/40 data-[state=open]:bg-emerald-900/40 text-white hover:text-emerald-200">
                <PaintBucket className="mr-2 h-4 w-4 text-emerald-400" />
                Content Creators
<<<<<<< HEAD
=======
                <ChevronDown className="h-3 w-3 ml-1 text-emerald-400" />
>>>>>>> 54304016
              </NavigationMenuTrigger>
              <NavigationMenuContent className="bg-gray-900/90 backdrop-blur-xl border border-emerald-500/20 rounded-xl overflow-hidden">
                <ul className="grid w-[400px] gap-3 p-4 md:w-[500px] md:grid-cols-2 lg:w-[600px]">
                  {contentCreatorTools.map((item) => (
                    <ListItem
                      key={item.id}
                      id={item.id}
                      title={item.label}
                      href={item.href}
                      icon={item.icon}
                      color="text-emerald-300"
                      bgColor="bg-emerald-500/20"
                    >
                      {item.description}
                    </ListItem>
                  ))}
                </ul>
              </NavigationMenuContent>
            </NavigationMenuItem>
          </NavigationMenuList>
        </NavigationMenu>
      </div>
    </div>
  )
}

const ListItem = React.forwardRef<
  React.ElementRef<"a">,
  React.ComponentPropsWithoutRef<"a"> & { icon: any, color?: string, bgColor?: string, id?: string }
>(({ className, title, children, icon: Icon, color = "text-indigo-300", bgColor = "bg-indigo-500/20", id, href, ...props }, ref) => {
  // Use the ID directly as the toolId when available
  const toolId = id;
  
  // Construct the complete href with toolId parameter
  let fullHref = href || '';
  
  // Only add the toolId if it exists and the URL doesn't already have a toolId parameter
  if (toolId && href && !href.includes('?toolId=')) {
    // If the URL already has parameters, add toolId with &, otherwise with ?
    fullHref = href.includes('?') 
      ? `${href}&toolId=${toolId}` 
      : `${href}?toolId=${toolId}`;
  }

  return (
    <li>
      <NavigationMenuLink asChild>
        <Link
          ref={ref}
          href={fullHref}
          className={cn(
            "block select-none space-y-1 rounded-md p-3 leading-none no-underline outline-none transition-colors text-white hover:bg-slate-800/50 hover:text-slate-50 focus:bg-slate-800/50 focus:text-slate-50",
            className
          )}
          {...props}
        >
          <div className="flex items-center gap-4 mb-2">
            <div className={cn("p-1.5 rounded-lg", bgColor)}>
              <Icon className={cn("h-4 w-4", color)} />
            </div>
            <div className="text-sm font-medium leading-none">{title}</div>
          </div>
          <p className="line-clamp-2 text-sm leading-snug text-white/70">
            {children}
          </p>
        </Link>
      </NavigationMenuLink>
    </li>
  )
})
ListItem.displayName = "ListItem" <|MERGE_RESOLUTION|>--- conflicted
+++ resolved
@@ -18,12 +18,21 @@
   FileAudio,
   FileVideo2, 
   FileImage, 
+  FileAudio,
+  FileVideo2, 
+  FileImage, 
   Wand2,
+  ImageMinus,
   ImageMinus,
   Scissors,
   PaintBucket,
   ArchiveRestore,
+  ArchiveRestore,
   Layers,
+  Sparkles,
+  ChevronDown,
+  BrushIcon,
+  Mic
   Sparkles,
   ChevronDown,
   BrushIcon,
@@ -47,11 +56,28 @@
 
 // Общие инструменты
 const commonTools = tools.filter(tool => tool.professions.includes('all'))
+import { tools } from "@/constants"
+
+// Инструменты для видео-креаторов
+const videoCreatorTools = tools.filter(tool => tool.professions.includes('video'))
+
+// Инструменты для цифровых художников
+const digitalArtistTools = tools.filter(tool => tool.professions.includes('art'))
+
+// Инструменты для музыкантов
+const musicianTools = tools.filter(tool => tool.professions.includes('music'))
+
+// Инструменты для контент-креаторов
+const contentCreatorTools = tools.filter(tool => tool.professions.includes('content'))
+
+// Общие инструменты
+const commonTools = tools.filter(tool => tool.professions.includes('all'))
 
 export function MainNav({ initialUsedGenerations, initialAvailableGenerations }: { initialUsedGenerations: number, initialAvailableGenerations: number }) {
   return (
     <div className="flex items-center justify-between w-full">
       <div className="flex items-center gap-8">
+      <div className="flex items-center gap-8">
         <Link href="/dashboard" className="hidden items-center space-x-2 md:flex">
           <Image src="/logo.png" alt="Neuvisia Logo" width={150} height={50} />
         </Link>
@@ -62,10 +88,6 @@
               <NavigationMenuTrigger className="bg-transparent hover:bg-violet-900/40 focus:bg-violet-900/40 data-[state=open]:bg-violet-900/40 text-white hover:text-violet-200">
                 <FileVideo2 className="mr-2 h-4 w-4 text-violet-400" />
                 Video Creators
-<<<<<<< HEAD
-=======
-                <ChevronDown className="h-3 w-3 ml-1 text-violet-400" />
->>>>>>> 54304016
               </NavigationMenuTrigger>
               <NavigationMenuContent className="bg-gray-900/90 backdrop-blur-xl border border-violet-500/20 rounded-xl overflow-hidden">
                 <ul className="grid w-[400px] gap-3 p-4 md:w-[500px] md:grid-cols-2 lg:w-[600px]">
@@ -90,20 +112,23 @@
               <NavigationMenuTrigger className="bg-transparent hover:bg-pink-900/40 focus:bg-pink-900/40 data-[state=open]:bg-pink-900/40 text-white hover:text-pink-200">
                 <BrushIcon className="mr-2 h-4 w-4 text-pink-400" />
                 Digital Artists
-<<<<<<< HEAD
-=======
-                <ChevronDown className="h-3 w-3 ml-1 text-pink-400" />
->>>>>>> 54304016
               </NavigationMenuTrigger>
               <NavigationMenuContent className="bg-gray-900/90 backdrop-blur-xl border border-pink-500/20 rounded-xl overflow-hidden">
+              <NavigationMenuContent className="bg-gray-900/90 backdrop-blur-xl border border-pink-500/20 rounded-xl overflow-hidden">
                 <ul className="grid w-[400px] gap-3 p-4 md:w-[500px] md:grid-cols-2 lg:w-[600px]">
                   {digitalArtistTools.map((item) => (
-                    <ListItem
-                      key={item.id}
-                      id={item.id}
-                      title={item.label}
-                      href={item.href}
-                      icon={item.icon}
+                  {digitalArtistTools.map((item) => (
+                    <ListItem
+                      key={item.id}
+                      id={item.id}
+                      title={item.label}
+                      key={item.id}
+                      id={item.id}
+                      title={item.label}
+                      href={item.href}
+                      icon={item.icon}
+                      color="text-pink-300"
+                      bgColor="bg-pink-500/20"
                       color="text-pink-300"
                       bgColor="bg-pink-500/20"
                     >
@@ -118,20 +143,23 @@
               <NavigationMenuTrigger className="bg-transparent hover:bg-blue-900/40 focus:bg-blue-900/40 data-[state=open]:bg-blue-900/40 text-white hover:text-blue-200">
                 <FileAudio className="mr-2 h-4 w-4 text-blue-400" />
                 Musicians
-<<<<<<< HEAD
-=======
-                <ChevronDown className="h-3 w-3 ml-1 text-blue-400" />
->>>>>>> 54304016
               </NavigationMenuTrigger>
               <NavigationMenuContent className="bg-gray-900/90 backdrop-blur-xl border border-blue-500/20 rounded-xl overflow-hidden">
+              <NavigationMenuContent className="bg-gray-900/90 backdrop-blur-xl border border-blue-500/20 rounded-xl overflow-hidden">
                 <ul className="grid w-[400px] gap-3 p-4 md:w-[500px] md:grid-cols-2 lg:w-[600px]">
                   {musicianTools.map((item) => (
-                    <ListItem
-                      key={item.id}
-                      id={item.id}
-                      title={item.label}
-                      href={item.href}
-                      icon={item.icon}
+                  {musicianTools.map((item) => (
+                    <ListItem
+                      key={item.id}
+                      id={item.id}
+                      title={item.label}
+                      key={item.id}
+                      id={item.id}
+                      title={item.label}
+                      href={item.href}
+                      icon={item.icon}
+                      color="text-blue-300"
+                      bgColor="bg-blue-500/20"
                       color="text-blue-300"
                       bgColor="bg-blue-500/20"
                     >
@@ -146,20 +174,23 @@
               <NavigationMenuTrigger className="bg-transparent hover:bg-emerald-900/40 focus:bg-emerald-900/40 data-[state=open]:bg-emerald-900/40 text-white hover:text-emerald-200">
                 <PaintBucket className="mr-2 h-4 w-4 text-emerald-400" />
                 Content Creators
-<<<<<<< HEAD
-=======
-                <ChevronDown className="h-3 w-3 ml-1 text-emerald-400" />
->>>>>>> 54304016
               </NavigationMenuTrigger>
               <NavigationMenuContent className="bg-gray-900/90 backdrop-blur-xl border border-emerald-500/20 rounded-xl overflow-hidden">
+              <NavigationMenuContent className="bg-gray-900/90 backdrop-blur-xl border border-emerald-500/20 rounded-xl overflow-hidden">
                 <ul className="grid w-[400px] gap-3 p-4 md:w-[500px] md:grid-cols-2 lg:w-[600px]">
                   {contentCreatorTools.map((item) => (
-                    <ListItem
-                      key={item.id}
-                      id={item.id}
-                      title={item.label}
-                      href={item.href}
-                      icon={item.icon}
+                  {contentCreatorTools.map((item) => (
+                    <ListItem
+                      key={item.id}
+                      id={item.id}
+                      title={item.label}
+                      key={item.id}
+                      id={item.id}
+                      title={item.label}
+                      href={item.href}
+                      icon={item.icon}
+                      color="text-emerald-300"
+                      bgColor="bg-emerald-500/20"
                       color="text-emerald-300"
                       bgColor="bg-emerald-500/20"
                     >
@@ -194,13 +225,32 @@
       : `${href}?toolId=${toolId}`;
   }
 
+  React.ComponentPropsWithoutRef<"a"> & { icon: any, color?: string, bgColor?: string, id?: string }
+>(({ className, title, children, icon: Icon, color = "text-indigo-300", bgColor = "bg-indigo-500/20", id, href, ...props }, ref) => {
+  // Use the ID directly as the toolId when available
+  const toolId = id;
+  
+  // Construct the complete href with toolId parameter
+  let fullHref = href || '';
+  
+  // Only add the toolId if it exists and the URL doesn't already have a toolId parameter
+  if (toolId && href && !href.includes('?toolId=')) {
+    // If the URL already has parameters, add toolId with &, otherwise with ?
+    fullHref = href.includes('?') 
+      ? `${href}&toolId=${toolId}` 
+      : `${href}?toolId=${toolId}`;
+  }
+
   return (
     <li>
       <NavigationMenuLink asChild>
         <Link
+        <Link
           ref={ref}
           href={fullHref}
+          href={fullHref}
           className={cn(
+            "block select-none space-y-1 rounded-md p-3 leading-none no-underline outline-none transition-colors text-white hover:bg-slate-800/50 hover:text-slate-50 focus:bg-slate-800/50 focus:text-slate-50",
             "block select-none space-y-1 rounded-md p-3 leading-none no-underline outline-none transition-colors text-white hover:bg-slate-800/50 hover:text-slate-50 focus:bg-slate-800/50 focus:text-slate-50",
             className
           )}
@@ -211,10 +261,17 @@
               <Icon className={cn("h-4 w-4", color)} />
             </div>
             <div className="text-sm font-medium leading-none">{title}</div>
+          <div className="flex items-center gap-4 mb-2">
+            <div className={cn("p-1.5 rounded-lg", bgColor)}>
+              <Icon className={cn("h-4 w-4", color)} />
+            </div>
+            <div className="text-sm font-medium leading-none">{title}</div>
           </div>
+          <p className="line-clamp-2 text-sm leading-snug text-white/70">
           <p className="line-clamp-2 text-sm leading-snug text-white/70">
             {children}
           </p>
+        </Link>
         </Link>
       </NavigationMenuLink>
     </li>
